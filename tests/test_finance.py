#
# Copyright 2013 Quantopian, Inc.
#
# Licensed under the Apache License, Version 2.0 (the "License");
# you may not use this file except in compliance with the License.
# You may obtain a copy of the License at
#
#     http://www.apache.org/licenses/LICENSE-2.0
#
# Unless required by applicable law or agreed to in writing, software
# distributed under the License is distributed on an "AS IS" BASIS,
# WITHOUT WARRANTIES OR CONDITIONS OF ANY KIND, either express or implied.
# See the License for the specific language governing permissions and
# limitations under the License.

"""
Tests for the zipline.finance package
"""
import os
import pytz

from unittest import TestCase
from datetime import datetime, timedelta

import numpy as np
import pandas as pd

from nose.tools import timed

from six.moves import range
from testfixtures import TempDirectory

import zipline.utils.factory as factory

from zipline.finance.blotter import Blotter
from zipline.finance.trading import TradingEnvironment
from zipline.finance.execution import MarketOrder, LimitOrder
from zipline.finance.trading import SimulationParameters

from zipline.finance.performance import PerformanceTracker
from zipline.utils.test_utils import(
    setup_logger,
    teardown_logger
)
from zipline.data.minute_writer import MinuteBarWriterFromDataFrames
from zipline.data.data_portal import DataPortal
from zipline.finance.slippage import FixedSlippage

from .utils.daily_bar_writer import DailyBarWriterFromDataFrames

DEFAULT_TIMEOUT = 15  # seconds
EXTENDED_TIMEOUT = 90

_multiprocess_can_split_ = False


class FinanceTestCase(TestCase):

    @classmethod
    def setUpClass(cls):
        cls.env = TradingEnvironment()
        cls.env.write_data(equities_identifiers=[1, 133])

    @classmethod
    def tearDownClass(cls):
        del cls.env

    def setUp(self):
        self.zipline_test_config = {
            'sid': 133,
        }

        setup_logger(self)

    def tearDown(self):
        teardown_logger(self)

    # TODO: write tests for short sales
    # TODO: write a test to do massive buying or shorting.

    @timed(DEFAULT_TIMEOUT)
    def test_partially_filled_orders(self):

        # create a scenario where order size and trade size are equal
        # so that orders must be spread out over several trades.
        params = {
            'trade_count': 360,
            'trade_interval': timedelta(minutes=1),
            'order_count': 2,
            'order_amount': 100,
            'order_interval': timedelta(minutes=1),
            # because we placed an order for 100 shares, and the volume
            # of each trade is 100, the simulator should spread the order
            # into 4 trades of 25 shares per order.
            'expected_txn_count': 8,
            'expected_txn_volume': 2 * 100
        }

        self.transaction_sim(**params)

        # same scenario, but with short sales
        params2 = {
            'trade_count': 360,
            'trade_interval': timedelta(minutes=1),
            'order_count': 2,
            'order_amount': -100,
            'order_interval': timedelta(minutes=1),
            'expected_txn_count': 8,
            'expected_txn_volume': 2 * -100
        }

        self.transaction_sim(**params2)

    @timed(DEFAULT_TIMEOUT)
    def test_collapsing_orders(self):
        # create a scenario where order.amount <<< trade.volume
        # to test that several orders can be covered properly by one trade,
        # but are represented by multiple transactions.
        params1 = {
            'trade_count': 6,
            'trade_interval': timedelta(hours=1),
            'order_count': 24,
            'order_amount': 1,
            'order_interval': timedelta(minutes=1),
            # because we placed an orders totaling less than 25% of one trade
            # the simulator should produce just one transaction.
            'expected_txn_count': 24,
            'expected_txn_volume': 24
        }
        self.transaction_sim(**params1)

        # second verse, same as the first. except short!
        params2 = {
            'trade_count': 6,
            'trade_interval': timedelta(hours=1),
            'order_count': 24,
            'order_amount': -1,
            'order_interval': timedelta(minutes=1),
            'expected_txn_count': 24,
            'expected_txn_volume': -24
        }
        self.transaction_sim(**params2)

        # Runs the collapsed trades over daily trade intervals.
        # Ensuring that our delay works for daily intervals as well.
        params3 = {
            'trade_count': 6,
            'trade_interval': timedelta(days=1),
            'order_count': 24,
            'order_amount': 1,
            'order_interval': timedelta(minutes=1),
            'expected_txn_count': 24,
            'expected_txn_volume': 24
        }
        self.transaction_sim(**params3)

    @timed(DEFAULT_TIMEOUT)
    def test_alternating_long_short(self):
        # create a scenario where we alternate buys and sells
        params1 = {
            'trade_count': int(6.5 * 60 * 4),
            'trade_interval': timedelta(minutes=1),
            'order_count': 4,
            'order_amount': 10,
            'order_interval': timedelta(hours=24),
            'alternate': True,
            'complete_fill': True,
            'expected_txn_count': 4,
            'expected_txn_volume': 0  # equal buys and sells
        }
        self.transaction_sim(**params1)

    def transaction_sim(self, **params):
        """ This is a utility method that asserts expected
        results for conversion of orders to transactions given a
        trade history"""
        tempdir = TempDirectory()
        try:
            trade_count = params['trade_count']
            trade_interval = params['trade_interval']
            order_count = params['order_count']
            order_amount = params['order_amount']
            order_interval = params['order_interval']
            expected_txn_count = params['expected_txn_count']
            expected_txn_volume = params['expected_txn_volume']

            # optional parameters
            # ---------------------
            # if present, alternate between long and short sales
            alternate = params.get('alternate')

            # if present, expect transaction amounts to match orders exactly.
            complete_fill = params.get('complete_fill')

            env = TradingEnvironment()
            blotter = Blotter()
            sid = 1

            if trade_interval < timedelta(days=1):
                sim_params = factory.create_simulation_parameters(
                    data_frequency="minute"
                )

                minutes = env.market_minute_window(
                    sim_params.first_open, int((trade_interval.total_seconds() /
                                               60) * trade_count) + 100)

                price_data = np.array([10.1] * len(minutes)) * 1000
                assets = {
                    sid: pd.DataFrame({
                        "open": price_data,
                        "high": price_data,
                        "low": price_data,
                        "close": price_data,
                        "volume": np.array([100] * len(minutes)),
                        "minute": minutes
                    }, index=minutes)
                }

                MinuteBarWriterFromDataFrames().write(tempdir.path, assets)

                data_portal = DataPortal(
                    env,
                    minutes_equities_path=tempdir.path,
                    sim_params=sim_params,
                    asset_finder=env.asset_finder
                )
            else:
                sim_params = factory.create_simulation_parameters(
                    data_frequency="daily"
                )

                days = sim_params.trading_days

                env.write_data(equities_data={
                    sid: {
                        "start_date": days[0],
                        "end_date": days[-1]
                    }
                })

                assets = {
                    1: pd.DataFrame({
                        "open": [10.1] * len(days),
                        "high": [10.1] * len(days),
                        "low": [10.1] * len(days),
                        "close": [10.1] * len(days),
                        "volume": [100] * len(days),
                        "day": [day.value for day in days]
                    }, index=days)
                }

                path = os.path.join(tempdir.path, "testdata.bcolz")
                DailyBarWriterFromDataFrames(assets).write(
                    path, days, assets)

                data_portal = DataPortal(
                    env,
                    daily_equities_path=path,
                    sim_params=sim_params,
                    asset_finder=env.asset_finder
                )

            blotter.slippage_func.data_portal = data_portal
            start_date = sim_params.first_open

            if alternate:
                alternator = -1
            else:
                alternator = 1

            tracker = PerformanceTracker(sim_params, self.env, data_portal)

            # replicate what tradesim does by going through every minute or day
            # of the simulation and processing open orders each time
            if sim_params.data_frequency == "minute":
                ticks = minutes
            else:
                ticks = days

            transactions = []

            order_list = []
            order_date = start_date
            for tick in ticks:
                if tick >= order_date and len(order_list) < order_count:
                    # place an order
                    direction = alternator ** len(order_list)
                    order_id = blotter.order(sid, order_amount * direction,
                              MarketOrder(), dt=order_date)
                    order_list.append(blotter.orders[order_id])
                    order_date = order_date + order_interval
                    # move after market orders to just after market next
                    # market open.
                    if order_date.hour >= 21:
                        if order_date.minute >= 00:
                            order_date = order_date + timedelta(days=1)
                            order_date = order_date.replace(hour=14, minute=30)
                else:
                    txns = blotter.process_open_orders(tick)
                    for txn in txns:
                        tracker.process_transaction(txn)
                        transactions.append(txn)

            for i in range(order_count):
                order = order_list[i]
                self.assertEqual(order.sid, sid)
                self.assertEqual(order.amount, order_amount * alternator ** i)

            if complete_fill:
                self.assertEqual(len(transactions), len(order_list))

            total_volume = 0
            for i in range(len(transactions)):
                txn = transactions[i]
                total_volume += txn.amount
                if complete_fill:
                    order = order_list[i]
                    self.assertEqual(order.amount, txn.amount)

            self.assertEqual(total_volume, expected_txn_volume)
            self.assertEqual(len(transactions), expected_txn_count)

<<<<<<< HEAD
        cumulative_pos = tracker.position_tracker.positions[sid]
        self.assertEqual(total_volume, cumulative_pos.amount)
=======
            cumulative_pos = tracker.cumulative_performance.positions[sid]
            self.assertEqual(total_volume, cumulative_pos.amount)
>>>>>>> 5a2451cf

            # the open orders should not contain sid.
            oo = blotter.open_orders
            self.assertNotIn(sid, oo, "Entry is removed when no open orders")
        finally:
            tempdir.cleanup()

    def test_blotter_processes_splits(self):
        blotter = Blotter(slippage_func=FixedSlippage())

        dt = pd.Timestamp("2002-01-03", tz='UTC')

        # set up two open limit orders with very low limit prices,
        # one for sid 1 and one for sid 2
        blotter.order(1, 100, LimitOrder(10), dt=dt)
        blotter.order(2, 100, LimitOrder(10), dt=dt)

        # send in a split for sid 2
        blotter.process_splits([(2, 0.3333)])

        for sid in [1, 2]:
            order_lists = blotter.open_orders[sid]
            self.assertIsNotNone(order_lists)
            self.assertEqual(1, len(order_lists))

        aapl_order = blotter.open_orders[1][0].to_dict()
        fls_order = blotter.open_orders[2][0].to_dict()

        # make sure the aapl order didn't change
        self.assertEqual(100, aapl_order['amount'])
        self.assertEqual(10, aapl_order['limit'])
        self.assertEqual(1, aapl_order['sid'])

        # make sure the fls order did change
        # to 300 shares at 3.33
        self.assertEqual(300, fls_order['amount'])
        self.assertEqual(3.33, fls_order['limit'])
        self.assertEqual(2, fls_order['sid'])


class TradingEnvironmentTestCase(TestCase):
    """
    Tests for date management utilities in zipline.finance.trading.
    """

    def setUp(self):
        setup_logger(self)

    def tearDown(self):
        teardown_logger(self)

    @classmethod
    def setUpClass(cls):
        cls.env = TradingEnvironment()

    @classmethod
    def tearDownClass(cls):
        del cls.env

    @timed(DEFAULT_TIMEOUT)
    def test_is_trading_day(self):
        # holidays taken from: http://www.nyse.com/press/1191407641943.html
        new_years = datetime(2008, 1, 1, tzinfo=pytz.utc)
        mlk_day = datetime(2008, 1, 21, tzinfo=pytz.utc)
        presidents = datetime(2008, 2, 18, tzinfo=pytz.utc)
        good_friday = datetime(2008, 3, 21, tzinfo=pytz.utc)
        memorial_day = datetime(2008, 5, 26, tzinfo=pytz.utc)
        july_4th = datetime(2008, 7, 4, tzinfo=pytz.utc)
        labor_day = datetime(2008, 9, 1, tzinfo=pytz.utc)
        tgiving = datetime(2008, 11, 27, tzinfo=pytz.utc)
        christmas = datetime(2008, 5, 25, tzinfo=pytz.utc)
        a_saturday = datetime(2008, 8, 2, tzinfo=pytz.utc)
        a_sunday = datetime(2008, 10, 12, tzinfo=pytz.utc)
        holidays = [
            new_years,
            mlk_day,
            presidents,
            good_friday,
            memorial_day,
            july_4th,
            labor_day,
            tgiving,
            christmas,
            a_saturday,
            a_sunday
        ]

        for holiday in holidays:
            self.assertTrue(not self.env.is_trading_day(holiday))

        first_trading_day = datetime(2008, 1, 2, tzinfo=pytz.utc)
        last_trading_day = datetime(2008, 12, 31, tzinfo=pytz.utc)
        workdays = [first_trading_day, last_trading_day]

        for workday in workdays:
            self.assertTrue(self.env.is_trading_day(workday))

    def test_simulation_parameters(self):
        env = SimulationParameters(
            period_start=datetime(2008, 1, 1, tzinfo=pytz.utc),
            period_end=datetime(2008, 12, 31, tzinfo=pytz.utc),
            capital_base=100000,
            env=self.env,
        )

        self.assertTrue(env.last_close.month == 12)
        self.assertTrue(env.last_close.day == 31)

    @timed(DEFAULT_TIMEOUT)
    def test_sim_params_days_in_period(self):

        #     January 2008
        #  Su Mo Tu We Th Fr Sa
        #         1  2  3  4  5
        #   6  7  8  9 10 11 12
        #  13 14 15 16 17 18 19
        #  20 21 22 23 24 25 26
        #  27 28 29 30 31

        params = SimulationParameters(
            period_start=datetime(2007, 12, 31, tzinfo=pytz.utc),
            period_end=datetime(2008, 1, 7, tzinfo=pytz.utc),
            capital_base=100000,
            env=self.env,
        )

        expected_trading_days = (
            datetime(2007, 12, 31, tzinfo=pytz.utc),
            # Skip new years
            # holidays taken from: http://www.nyse.com/press/1191407641943.html
            datetime(2008, 1, 2, tzinfo=pytz.utc),
            datetime(2008, 1, 3, tzinfo=pytz.utc),
            datetime(2008, 1, 4, tzinfo=pytz.utc),
            # Skip Saturday
            # Skip Sunday
            datetime(2008, 1, 7, tzinfo=pytz.utc)
        )

        num_expected_trading_days = 5
        self.assertEquals(num_expected_trading_days, params.days_in_period)
        np.testing.assert_array_equal(expected_trading_days,
                                      params.trading_days.tolist())

    @timed(DEFAULT_TIMEOUT)
    def test_market_minute_window(self):

        #     January 2008
        #  Su Mo Tu We Th Fr Sa
        #         1  2  3  4  5
        #   6  7  8  9 10 11 12
        #  13 14 15 16 17 18 19
        #  20 21 22 23 24 25 26
        #  27 28 29 30 31

        us_east = pytz.timezone('US/Eastern')
        utc = pytz.utc

        # 10:01 AM Eastern on January 7th..
        start = us_east.localize(datetime(2008, 1, 7, 10, 1))
        utc_start = start.astimezone(utc)

        # Get the next 10 minutes
        minutes = self.env.market_minute_window(
            utc_start, 10,
        )
        self.assertEqual(len(minutes), 10)
        for i in range(10):
            self.assertEqual(minutes[i], utc_start + timedelta(minutes=i))

        # Get the previous 10 minutes.
        minutes = self.env.market_minute_window(
            utc_start, 10, step=-1,
        )
        self.assertEqual(len(minutes), 10)
        for i in range(10):
            self.assertEqual(minutes[i], utc_start + timedelta(minutes=-i))

        # Get the next 900 minutes, including utc_start, rolling over into the
        # next two days.
        # Should include:
        # Today:    10:01 AM  ->  4:00 PM  (360 minutes)
        # Tomorrow: 9:31  AM  ->  4:00 PM  (390 minutes, 750 total)
        # Last Day: 9:31  AM  -> 12:00 PM  (150 minutes, 900 total)
        minutes = self.env.market_minute_window(
            utc_start, 900,
        )
        today = self.env.market_minutes_for_day(start)[30:]
        tomorrow = self.env.market_minutes_for_day(
            start + timedelta(days=1)
        )
        last_day = self.env.market_minutes_for_day(
            start + timedelta(days=2))[:150]

        self.assertEqual(len(minutes), 900)
        self.assertEqual(minutes[0], utc_start)
        self.assertTrue(all(today == minutes[:360]))
        self.assertTrue(all(tomorrow == minutes[360:750]))
        self.assertTrue(all(last_day == minutes[750:]))

        # Get the previous 801 minutes, including utc_start, rolling over into
        # Friday the 4th and Thursday the 3rd.
        # Should include:
        # Today:    10:01 AM -> 9:31 AM (31 minutes)
        # Friday:   4:00 PM  -> 9:31 AM (390 minutes, 421 total)
        # Thursday: 4:00 PM  -> 9:41 AM (380 minutes, 801 total)
        minutes = self.env.market_minute_window(
            utc_start, 801, step=-1,
        )

        today = self.env.market_minutes_for_day(start)[30::-1]
        # minus an extra two days from each of these to account for the two
        # weekend days we skipped
        friday = self.env.market_minutes_for_day(
            start + timedelta(days=-3),
        )[::-1]
        thursday = self.env.market_minutes_for_day(
            start + timedelta(days=-4),
        )[:9:-1]

        self.assertEqual(len(minutes), 801)
        self.assertEqual(minutes[0], utc_start)
        self.assertTrue(all(today == minutes[:31]))
        self.assertTrue(all(friday == minutes[31:421]))
        self.assertTrue(all(thursday == minutes[421:]))

    def test_max_date(self):
        max_date = datetime(2008, 8, 1, tzinfo=pytz.utc)
        env = TradingEnvironment(max_date=max_date)

        self.assertLessEqual(env.last_trading_day, max_date)
        self.assertLessEqual(env.treasury_curves.index[-1],
                             max_date)<|MERGE_RESOLUTION|>--- conflicted
+++ resolved
@@ -321,13 +321,8 @@
             self.assertEqual(total_volume, expected_txn_volume)
             self.assertEqual(len(transactions), expected_txn_count)
 
-<<<<<<< HEAD
-        cumulative_pos = tracker.position_tracker.positions[sid]
-        self.assertEqual(total_volume, cumulative_pos.amount)
-=======
             cumulative_pos = tracker.cumulative_performance.positions[sid]
             self.assertEqual(total_volume, cumulative_pos.amount)
->>>>>>> 5a2451cf
 
             # the open orders should not contain sid.
             oo = blotter.open_orders
